--- conflicted
+++ resolved
@@ -26,11 +26,7 @@
  *  When the Coordinator starts, it will start all connectors it manages by calling the <i>start</i> method. When the
  *  Coordinator is shutting down gracefully, it will stop all connectors by calling the <i>stop</i> method.
  */
-<<<<<<< HEAD
-public interface Connector extends MetricsAware, PartitionListener {
-=======
 public interface Connector extends MetricsAware, DatastreamChangeListener {
->>>>>>> 419c3232
   /**
    * Method to start the connector.
    * This is called immediately after the connector is instantiated. This typically happens when brooklin server starts up.
