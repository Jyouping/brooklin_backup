--- conflicted
+++ resolved
@@ -686,13 +686,10 @@
           performPartitionAssignment(event.getDatastreamGroupName());
           break;
 
-<<<<<<< HEAD
         case LEADER_PARTITION_MOVEMENT:
           performPartitionMovement();
           break;
 
-=======
->>>>>>> 419c3232
         default:
           String errorMessage = String.format("Unknown event type %s.", event.getType());
           ErrorLogger.logAndThrowDatastreamRuntimeException(_log, errorMessage, null);
@@ -1037,7 +1034,6 @@
     _dynamicMetricsManager.createOrUpdateMeter(MODULE, MAX_PARTITION_COUNT_IN_TASK, maxPartitionCount);
   }
 
-<<<<<<< HEAD
   private void performPartitionMovement() {
     boolean succeeded = false;
     Map<String, Set<DatastreamTask>> previousAssignmentByInstance = new HashMap<>();
@@ -1095,11 +1091,6 @@
 
   private void onDatastreamChange(List<DatastreamGroup> datastreamGroups) {
     //We need to perform onDatastreamChange only active datastream for partition listening
-=======
-
-  private void onDatastreamChange(List<DatastreamGroup> datastreamGroups) {
-    //We need to perform handleDatastream only active datastream for partition listening
->>>>>>> 419c3232
     List<DatastreamGroup> activeDataStreams = datastreamGroups.stream().filter(dg -> !dg.isPaused()).collect(Collectors.toList());
 
     for (String connectorType : _connectors.keySet()) {
@@ -1109,11 +1100,7 @@
           .filter(x -> x.getConnectorName().equals(connectorType))
           .collect(Collectors.toList());
 
-<<<<<<< HEAD
-      connectorWrapper.getConnectorInstance().onDatastreamChange(datastreamsPerConnectorType);
-=======
       connectorWrapper.getConnectorInstance().handleDatastream(datastreamsPerConnectorType);
->>>>>>> 419c3232
     }
   }
 
@@ -1224,13 +1211,8 @@
 
 
     if (enablePartitionAssignment) {
-<<<<<<< HEAD
-      connector.subscribePartitionChange(datastreamGroupName ->
-        _eventQueue.put(CoordinatorEvent.createLeaderPartitionAssignmentEvent(datastreamGroupName))
-=======
       connector.onPartitionChange(datastreamGroup ->
         _eventQueue.put(CoordinatorEvent.createLeaderPartitionAssignmentEvent(datastreamGroup.getTaskPrefix()))
->>>>>>> 419c3232
       );
     }
 
