--- conflicted
+++ resolved
@@ -171,11 +171,7 @@
     Coordinator coordinator =
         TestKafkaConnectorUtils.createCoordinator(_kafkaCluster.getZkConnection(), "testPopulateDatastreamDestination");
     coordinator.addConnector("KafkaMirrorMaker", connector, new BroadcastStrategy(Optional.empty()), false,
-<<<<<<< HEAD
-        new SourceBasedDeduper(),  null, false);
-=======
         new SourceBasedDeduper(),  null);
->>>>>>> 419c3232
     String transportProviderName = "kafkaTransportProvider";
     KafkaTransportProviderAdmin transportProviderAdmin =
         TestKafkaConnectorUtils.createKafkaTransportProviderAdmin(_kafkaCluster);
@@ -208,11 +204,7 @@
     Coordinator coordinator = TestKafkaConnectorUtils.createCoordinator(_kafkaCluster.getZkConnection(),
         "testValidateDatastreamUpdatePausedPartitions");
     coordinator.addConnector("KafkaMirrorMaker", connector, new BroadcastStrategy(Optional.empty()), false,
-<<<<<<< HEAD
-        new SourceBasedDeduper(),  null, false);
-=======
         new SourceBasedDeduper(),  null);
->>>>>>> 419c3232
     String transportProviderName = "kafkaTransportProvider";
     KafkaTransportProviderAdmin transportProviderAdmin =
         TestKafkaConnectorUtils.createKafkaTransportProviderAdmin(_kafkaCluster);
@@ -611,11 +603,7 @@
     datastreamGroups1.add(group);
 
     AtomicInteger partitionChangeCalls = new AtomicInteger(0);
-<<<<<<< HEAD
-    connector.subscribePartitionChange(groupName -> {
-=======
     connector.onPartitionChange(groupName -> {
->>>>>>> 419c3232
       if (groupName.equals(group.getTaskPrefix())) {
         partitionChangeCalls.incrementAndGet();
       }
@@ -623,11 +611,7 @@
 
     connector.start(null);
 
-<<<<<<< HEAD
-    connector.onDatastreamChange(datastreamGroups1);
-=======
     connector.handleDatastream(datastreamGroups1);
->>>>>>> 419c3232
     PollUtils.poll(() -> partitionChangeCalls.get() == 1, POLL_PERIOD_MS, POLL_TIMEOUT_MS);
     Map<String, Optional<DatastreamPartitionsMetadata>> partitionInfo = connector.getDatastreamPartitions();
     Assert.assertEquals(partitionInfo.get(group.getTaskPrefix()).get().getDatastreamGroupName(), group.getTaskPrefix());
@@ -656,11 +640,7 @@
     datastreamGroups1.add(new DatastreamGroup(ImmutableList.of(datastream1)));
 
     //subscribe callback
-<<<<<<< HEAD
-    connector.onDatastreamChange(datastreamGroups1);
-=======
     connector.handleDatastream(datastreamGroups1);
->>>>>>> 419c3232
     Map<String, Optional<DatastreamPartitionsMetadata>> partitionInfo = connector.getDatastreamPartitions();
 
     Assert.assertEquals(partitionInfo.keySet(), Collections.EMPTY_SET);
@@ -682,15 +662,9 @@
     datastreamGroups1.add(new DatastreamGroup(ImmutableList.of(datastream1)));
 
     //subscribe callback
-<<<<<<< HEAD
-    connector.subscribePartitionChange(t -> { });
-
-    connector.onDatastreamChange(datastreamGroups1);
-=======
     connector.onPartitionChange(t -> { });
 
     connector.handleDatastream(datastreamGroups1);
->>>>>>> 419c3232
 
     Map<String, Optional<DatastreamPartitionsMetadata>> partitionInfo = connector.getDatastreamPartitions();
     Assert.assertEquals(partitionInfo.keySet(),
@@ -701,11 +675,7 @@
     datastreamGroups2.add(new DatastreamGroup(ImmutableList.of(datastream1)));
     datastreamGroups2.add(new DatastreamGroup(ImmutableList.of(datastream2)));
 
-<<<<<<< HEAD
-    connector.onDatastreamChange(datastreamGroups2);
-=======
     connector.handleDatastream(datastreamGroups2);
->>>>>>> 419c3232
     partitionInfo = connector.getDatastreamPartitions();
 
     Assert.assertEquals(partitionInfo.keySet(),
@@ -715,11 +685,7 @@
     List<DatastreamGroup> datastreamGroups3 = new ArrayList<>();
     datastreamGroups3.add(new DatastreamGroup(ImmutableList.of(datastream2)));
 
-<<<<<<< HEAD
-    connector.onDatastreamChange(datastreamGroups3);
-=======
     connector.handleDatastream(datastreamGroups3);
->>>>>>> 419c3232
     partitionInfo = connector.getDatastreamPartitions();
 
     Assert.assertEquals(partitionInfo.keySet(),
@@ -745,7 +711,7 @@
     KafkaMirrorMakerConnector connector = new KafkaMirrorMakerConnector("MirrorMakerConnector", config, clusterName);
     Coordinator coordinator = TestKafkaConnectorUtils.createCoordinator(_kafkaCluster.getZkConnection(), clusterName);
     coordinator.addConnector("KafkaMirrorMaker", connector, new BroadcastStrategy(Optional.empty()), false,
-        new SourceBasedDeduper(), null, false);
+        new SourceBasedDeduper(), null);
     String transportProviderName = "kafkaTransportProvider";
     KafkaTransportProviderAdmin transportProviderAdmin =
         TestKafkaConnectorUtils.createKafkaTransportProviderAdmin(_kafkaCluster);
