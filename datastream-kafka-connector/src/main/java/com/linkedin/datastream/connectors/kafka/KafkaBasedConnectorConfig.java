--- conflicted
+++ resolved
@@ -34,11 +34,7 @@
   public static final String DAEMON_THREAD_INTERVAL_SECONDS = "daemonThreadIntervalInSeconds";
   public static final String NON_GOOD_STATE_THRESHOLD_MILLIS = "nonGoodStateThresholdMs";
   public static final String PROCESSING_DELAY_LOG_THRESHOLD_MILLIS = "processingDelayLogThreshold";
-<<<<<<< HEAD
-  public static final String CONFIG_ENABLE_KAFKA_POSITION_TRACKER = "enableKafkaPositionTracker";
   public static final String USE_BROOKLIN_FOR_PARTITION_ASSIGNMENET = "useBrooklinForPartitionAssignment";
-=======
->>>>>>> 7ffaa871
   public static final long DEFAULT_NON_GOOD_STATE_THRESHOLD_MILLIS = Duration.ofMinutes(10).toMillis();
   public static final long MIN_NON_GOOD_STATE_THRESHOLD_MILLIS = Duration.ofMinutes(1).toMillis();
 
@@ -69,11 +65,7 @@
 
   private final int _daemonThreadIntervalSeconds;
   private final long _nonGoodStateThresholdMillis;
-<<<<<<< HEAD
-  private final boolean _enableKafkaPositionTracker;
   private final boolean _useBrooklinForPartitionAssignment;
-=======
->>>>>>> 7ffaa871
 
   /**
    * Constructor for KafkaBasedConnectorConfig.
